cff-version: 1.1.0
title: "Processing of Core TSO Grid Data"
repository: https://github.com/fneum/core-tso-data
version: 0.01
license: MIT
authors:
  - family-names: Neumann
    given-names: Fabian
    orcid: https://orcid.org/0000-0001-8551-1480
  - family-names: Brown
    given-names: Tom
    orcid: https://orcid.org/0000-0001-5898-1911
<<<<<<< HEAD
  - family-names: Weinhold
    given-names: Richard
    orcid: https://orcid.org/0000-0001-8741-2830 
=======
  - family-names: Unnewehr
    given-names: Jan Frederick
    orcid: https://orcid.org/0000-0003-0284-2933
  - family-names: Offermann
    given-names: Nils
    orcid: https://orcid.org/0000-0002-7148-8520 
  - family-names: Raventós
    given-names: Oriol
    orcid: https://orcid.org/0000-0002-0512-4331
>>>>>>> d107add5
<|MERGE_RESOLUTION|>--- conflicted
+++ resolved
@@ -10,11 +10,9 @@
   - family-names: Brown
     given-names: Tom
     orcid: https://orcid.org/0000-0001-5898-1911
-<<<<<<< HEAD
   - family-names: Weinhold
     given-names: Richard
     orcid: https://orcid.org/0000-0001-8741-2830 
-=======
   - family-names: Unnewehr
     given-names: Jan Frederick
     orcid: https://orcid.org/0000-0003-0284-2933
@@ -23,5 +21,4 @@
     orcid: https://orcid.org/0000-0002-7148-8520 
   - family-names: Raventós
     given-names: Oriol
-    orcid: https://orcid.org/0000-0002-0512-4331
->>>>>>> d107add5
+    orcid: https://orcid.org/0000-0002-0512-4331