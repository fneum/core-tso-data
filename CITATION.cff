cff-version: 1.1.0
title: "Processing of Core TSO Grid Data"
repository: https://github.com/fneum/core-tso-data
version: 0.01
license: MIT
authors:
  - family-names: Neumann
    given-names: Fabian
    orcid: https://orcid.org/0000-0001-8551-1480
  - family-names: Brown
    given-names: Tom
    orcid: https://orcid.org/0000-0001-5898-1911
<<<<<<< HEAD
  - family-names: Offermann
    given-names: Nils
    orcid: https://orcid.org/0000-0002-7148-8520 
=======
  - family-names: Raventós
    given-names: Oriol
    orcid: https://orcid.org/0000-0002-0512-4331
>>>>>>> b5e1447f
<|MERGE_RESOLUTION|>--- conflicted
+++ resolved
@@ -10,12 +10,9 @@
   - family-names: Brown
     given-names: Tom
     orcid: https://orcid.org/0000-0001-5898-1911
-<<<<<<< HEAD
   - family-names: Offermann
     given-names: Nils
     orcid: https://orcid.org/0000-0002-7148-8520 
-=======
   - family-names: Raventós
     given-names: Oriol
-    orcid: https://orcid.org/0000-0002-0512-4331
->>>>>>> b5e1447f
+    orcid: https://orcid.org/0000-0002-0512-4331