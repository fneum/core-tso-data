--- conflicted
+++ resolved
@@ -1,517 +1,515 @@
-<<<<<<< HEAD
-Rimavska Sobota:
-  x: 20.04536283
-  y: 48.38207435
-
-Rohrsdorf:
-  x: 12.8132849	
-  y: 50.8574866
-
-Roman Nord:
-  x: 26.9262321		
-  y: 46.9607454
-
-Rosiori:
-  x: 23.2221316		
-  y: 47.7084204
-
-Ruethi:
-  x: 9.557225411		
-  y: 47.30330026
-
-S. Mitrovica:
-  x: 19.61304		
-  y: 45.01562
-
-S. Nova Ves:
-  x: 20.53388		
-  y: 48.96448
-
-Sanem:
-  x: 5.9850306	
-  y: 49.4959628
-
-SCHIFFLANGE:
-  x: 6.0118175	
-  y: 49.5062732
-
-SOTEL:
-  x: 5.947682388		
-  y: 49.50985368
-
-ST-MARD:
-  x: 5.5284511		
-  y: 49.5577562
-
-ST-Mard SNCB:
-  x: 5.5284511		
-  y: 49.5577562
-
-ST-VULBAS-OUEST:
-  x: 5.2596	
-  y: 45.7959
-
-Sajoivanka:
-  x: 20.5909
-  y: 48.2613
-
-Sala:
-  x: 17.92498
-  y: 48.18895
-
-Sandorfalva:
-  x: 20.12837
-  y: 46.30639
-
-Siersdorf:
-  x: 6.21604
-  y: 50.91247
-
-Slavetice: 
-  x: 16.1087102	
-  y: 49.1035997
-
-Sokolnice:
-  x: 49.11343
-  y: 16.69789
-
-Soverzene:
-  x: 46.20096
-  y: 12.30283
-
-Stendal West:
-  x: 52.56893
-  y: 11.72736
-
-Subotica:
-  x: 46.0394 
-  y: 19.7142
-
-Szombathely:
-  x: 47.23117
-  y: 16.67928
-
-T HAL-BYĆ:
-  x: 50.2039
-  y: 19.0844
-
-T JOA-LAG:
-  x: 50.6519
-  y: 19.2087
-
-TE Sisak:
-  x: 45.4537
-  y: 16.4143
-
-TRICASTIN-POSTE LE:
-  x: 44.3293
-  y: 4.7144
-=======
-Kühtai:
-  x: 11.01187
-  y: 47.21092
-  address: Kraftwerk Kühtai, Silz, 6183, Österreich
-  comment: TENNET line in DE, but actually in AT
-
-LEMESANY:
-  x: 21.26014
-  y: 48.85817
-  address: Elektrická stanica Lemešany, Jarková 13/6, Lipany, 082 71, Slovensko
-  comment: Tieline – Bus SKus SK
-
-LESQUIVE:
-  x: 1.27608
-  y: 43.8184
-  address: Poste électrique de Lesquive, Grisolles, 82170, France
-  comment: RTE line, Not really a town name
-
-LONNY:
-  x: 4.57778
-  y: 49.82142
-  address: Poste électrique de Lonny, Harcy, 08150, France
-  comment: Tieline – Bus in FR
-
-Leupolz:
-  x: 10.35887
-  y: 47.73892
-  address: Umspannanlage Leupolz, Lenzfrieder Straße 125, Kempten (Allgäu), 87437, Deutschland
-  comment: Tieline – Bus in DE
-
-Levice:
-  x: 18.60096
-  y: 48.22886
-  address: Levice, okres Levice, Nitriansky kraj, Západné Slovensko, Slovensko
-  comment: Tieline – Bus in SK
-
-Liskovec:
-  x: 18.31866
-  y: 49.71127
-  address: ČEPS 220/110 kV Electrical Substation Lískovec (LIS), Žabeň, 739 25 , Česko
-  comment: Tieline – Bus in CZ
-
-MAASBRACHT:
-  x: 5.91674
-  y: 51.14503
-  address: Maasbracht, Linnerweg 11, Maasbracht, 6051 KK, Nederland
-  comment: Tieline – Bus in NL
-
-MAMBELIN:
-  x: 6.665415
-  y: 47.368333
-  address: Poste électrique de Mambelin, Les Quares, Dambelin, 25150, France
-  comment: RTE line, Not really a town name
-
-MASTAING: 
-  x: 3.291276
-  y: 50.296262
-  address: Mastaing, Valenciennes, Nord, Hauts-de-France, France métropolitaine, 59172, France
-  comment: Tieline – Bus in FR
-
-MERSUR-SEINE:
-  x: 3.91361
-  y: 48.51667
-  address: Poste électrique de Méry-sur-Seine, Méry-sur-Seine, D7, Méry-sur-Seine, 10170, France
-  comment: Wrong name in the table, but correct in the original data MERY-SUR-SEINE
-
-MONTAGNLES-LANCHES:
-  x: 6.05569
-  y: 45.86396
-  address: Poste électrique de Montagny-Les Lanches, CR dit de la Fully, Montagny-Les Lanches,  74600, France
-  comment: Wrong name in the table, but correct in the original data MONTAGNY-LES-ANGLES
-
-MOULAINE:
-  x: 5.7926
-  y: 49.48253
-  address: Moulaine, Saint-Charles, Haucourt-Moulaine, Briey, Meurthe-et-Moselle, Grand Est, France métropolitaine, 54860, France
-  comment: Tieline – Bus in FR
-
-Maribor:
-  x: 15.69251
-  y: 46.52299
-  address: Maribor, 2000, Slovenija
-  comment: Tieline – Bus in SI
-
-Mikulowa:
-  x: 15.11432
-  y: 51.08908
-  address: Stacja elektroenergetyczna „Mikułowa”, Mikułowa, 59-975, Polsko
-  comment: Tieline – Bus in PL
-
-Mukachevo:
-  x: 22.6388
-  y: 48.42149
-  address: Мукачеве-400, Semynovych, 89626, Україна
-  comment: Tieline – bus in UA
-
-NEMO CONVERTOR STATION:
-  x: 3.207471
-  y: 51.267331
-  address: Nemo Link Converter Station, Pathoekeweg 302, Brugge, 8000, België
-  comment: Tieline – Bus in BE
-
-NOSOVICE:
-  x: 18.434385
-  y: 49.668046
-  address: Nošovice, okres Frýdek-Místek, Moravskoslezský kraj, Moravskoslezsko, 73951, Česko
-  comment: Tieline – Bus in CZ
-
-Nadab: 
-  x: 21.52235
-  y: 46.46594
-  address: Nagyvárad-távvezeték alállomás, Nădab, Chișineu-Criș, Arad, 315101, România
-  comment: Tieline – Bus in RO
-
-L. Mara:
-  x: 19.48721
-  y: 49.08728
-  address: Liptovská Mara, Vlachy-Sokolče, 032 13, Slovensko
-  comment: Wrong assignment, because common name
-
-MAERLANT:
-  x: 3.31772
-  y: 51.22805
-  address: Van Maerlant, Sijseelsesteenweg, Damme, 8340, België
-  comment: Wrong assignment, because wrong name
-
-MENUEL:
-  x: -1.57765
-  y: 49.47623
-  address: Poste électrique de Menuel, L’Étang-Bertrand, 50260, France
-  comment: Just slightly off
-
-MILOSNA:
-  x: 21.28896
-  y: 52.22869
-  address: Stacja elektroenergetyczna "Miłosna", Sulejowek, 05-070 , Polonska
-  comment: Wrong assignment, because common name
-
-MOSZCZENICA:
-  x: 18.5654
-  y: 49.94059
-  address: Stacja elektroenergetyczna „Moszczenica”, Towarowa, 44-330 Jastrzębie-Zdrój, Polònia
-  comment: Wrong assignment, because common name
-
-Mayrhofen:
-  x: 11.8638664
-  y: 47.1672188
-  address: Schaltanlage Mayrhofen, Stumpfau, 6290 Mayrhofen, 6290, Tirol, Österreich
-  comment: Just slightly off
-
-Meeden:
-  x: 6.94509
-  y: 53.1259
-  address: Meeden, Wethouder L. Veemanweg 11, Meeden, 9651CN, Nederland
-  comment: Wrong assignment, because common name, Tieline – Bus in NL
-
-Meiningen:
-  x: 9.59153
-  y: 47.31735
-  address: Umspannwerk Meiningen, Lutta 6812, Meiningen, 6812, Österreich
-  comment: Just slightly off
-
-Meiningen:
-  x: 9.59153
-  y: 47.31735
-  address: Umspannwerk Meiningen, Lutta 6812, Meiningen, 6812, Österreich
-  comment: Wrong assignment, Tieline – Bus in AT
-
-Meissen: 
-  x: 8.96046
-  y: 52.27965
-  address: Umspannwerk Meißen, Grille, Minden, 32423, Deutchland
-  comment: Wrong assignment, because common name
-
-Krümmel:
-  x: 10.4523
-  y: 53.4164
-  address: Umspannwerk Krümmel, Langer Hals, 21502, Geesthacht, Deutschland
-  comment: Wrong assignment, because common name
-
-Kühmoos:
-  x: 7.9575
-  y: 47.5946
-  address: Lastverteilung/Schaltanlage Kühmoos, Kühmoos 1, Rickenbach, 79736, Deutschland
-  comment: Wrong assignment, because common name
-
-LAUNAY:
-  x: -1.2481
-  y: 48.56084
-  address: Poste électrique de Launay,Saint-Laurent-de-Terregatte, 50240, France
-  comment: Wrong assignment, because common name
-
-LE VAL:
-  x: 5.49527
-  y: 50.60467
-  address: Val, 4100 Seraing, België
-  comment: Wrong assignment, because not named
-
-LEVI:
-  x: 18.60343
-  y: 48.23313
-  address: Koháryho 2756/101, 934 01 Levice, Slovensko
-  comment: Wrong assignment, because common name
-
-LISKOWIEC:
-  x: 18.31949
-  y: 49.70284
-  address: ČEPS 220/110 kV Electrical Substation Lískovec (LIS), Žabeň, 739 25 , Česko
-  comment: Wrong assignment, Tieline – Bus in CZ
-
-LOMZA SYSTEMOWA:
-  x: 22.0521838178
-  y: 53.18243065
-  address: Stacja elektrenergetyczna 400kV "Łomża", Łomżyńska 71, Wygoda, 18-400, Polen
-  comment: Just slightly wrong
-
-LUBLIN:
-  x: 22.61731
-  y: 51.29567
-  address: SE 400/110kV Lublin Systemowa, Boduszyn, 21-003, Polska
-  comment: Just slightly wrong
-
-Lacu Sarat:
-  x: 27.88615
-  y: 45.21569
-  address: Lacu Sărat, 817026, România
-  comment: Wrong assignment, because common name
-
-Lelystad:
-  x: 5.55002
-  y: 52.57496
-  address: Lelystad, Ijsselmeerdijk 101, RC Lelystad, 8221, Nederland
-  comment: Just slightly wrong
-
-Lüdershagen:
-  x: 13.07765
-  y: 54.28592
-  address: Lüdershagen, Voigdehäger Weg, Stralsund, 18437, Deutschland
-  comment: Just slightly wrong
-
-MANDARINS:
-  x: 1.77935
-  y: 50.90052
-  address: Poste électrique des Mandarins, 9 Résidence les Mandarins, Bonningues-lès-Calais, 62340, France
-  comment: Wrong assignment, because common name
-
-MARCOURT:
-  x: 5.5509
-  y: 50.20951
-  address: Marcourt, Rue de la Résistance, Rendeux, 6987, België / Belgique / Belgien
-  comment: Just slightly wrong
-
-MARMAGNE:
-  x: 2.26341
-  y: 47.09637
-  address: Poste électrique de Marmagne, Saint Aubin, Marmagne,  18500, France
-  comment: Wrong assignment, because common name
-
-MARQUIS LE:
-  x: -0.55229
-  y: 45.00696
-  address: Poste électrique du Marquis, Chapelle d’Ambès,Ambès, 33810, France
-  comment: Wrong assignment, because common name
-
-MAZURES:
-  x: 4.63683
-  y: 49.9061
-  address: Poste électrique des Mazures, Le Huet Haut, Les Mazures,  08500, France
-  comment: Wrong assignment, because common name
-
-MERCATOR:
-  x: 4.24944
-  y: 51.15259
-  address: Mercator, Heirstraat, Kruibeke, 9150, België
-  comment: Wrong assignment, because common name
-
-MEZEROLLES:
-  x: 1.73922
-  y: 48.93283
-  address: Rue du Bois de la Planté, Guerville, 78930, France	
-  comment: Wrong assignment, because common name
-
-MOKRE:
-  x: 23.14877
-  y: 50.69717
-  address: Stacja elektroenergetyczna „Mokre”, Kolonia Druga, Zamość, 22-400, Polska
-  comment: Wrong assignment, because common name
-
-MOLIERE:
-  x: -0.30162
-  y: 47.87326
-  address: Poste électrique de Moliere, Juigné-sur-Sarthe, 72300, France
-  comment: Wrong assignment, because common name
-
-MONCEAU:
-  x: 4.36238
-  y: 50.39346
-  address: Monceau, Rue Massart, Monceau-sur-Sambre, 6031, België
-  comment: Wrong assignment, because common name
-
-MONT-SAINT-MARTIN:
-  x: 5.75702
-  y: 49.53897
-  address: Poste électrique du Mont Saint-Martin, Chemin des chênes, Mont-Saint-Martin, 54350, France
-  comment: Wrong assignment, Tieline – Bus in FR
-
-MORY:
-  x: 20.86899
-  y: 52.21578
-  address: Stacja elektroenergetyczna "Mory", Połczyńska 125, Warszawa,  01-303, Polska
-  comment: Wrong assignment, because common name
-
-MORZYCZYN:
-  x: 14.89474
-  y: 53.35361
-  address: Stacja elektroenergetyczna "Morzyczyn", Energetyków, Morzyczyn, 73-108, Polska
-  comment: Wrong assignment, because common name
-
-MOSCISKA:
-  x: 20.86903
-  y: 52.28808
-  address: Stacja elektroenergetyczna "Mościska", Energetyczna, Mościska, 05-080, Polsla
-  comment: Wrong assignment, because common name
-
-MT-SAINT-MARTIN:
-  x: 5.75702
-  y: 49.53897
-  address: Poste électrique du Mont Saint-Martin, Chemin des chênes, Mont-Saint-Martin, 54350, France
-  comment: Wrong assignment, because common name
-
-MUHLBACH:
-  x: 7.55589
-  y: 47.90518
-  address: Poste électrique de Muhlbach, Av. Koechlin, Fessenheim, 68740, France
-  comment: Just slightly wrong
-
-Malchow:
-  x: 13.50248
-  y: 52.58892
-  address: Umspannwerk Malchow, Malchower Chaussee 20, Berlin, 13051, Deutschland
-  comment: Wrong assignment, because common name
-
-Marbach:
-  x: 9.23716
-  y: 48.92475
-  address: Umspannwerk Marbach, Reinhold-Würth-Straße, Marbach am Neckar, 71672, Deutschland
-  comment: Wrong assignment, because common name
-
-Marienberg:
-  x: 12.13093
-  y: 47.91194
-  address: Marienberg, Mühlstätt, Schechen, 83135, Deutschland
-  comment: Wrong assignment, because common name
-
-Mariselu:
-  x: 23.18414
-  y: 46.70103
-  address: Mărișelu, Mărişel Roşeşti, 407390, România
-  comment: Wrong assignment, because common name
-
-Marke:
-  x: 12.26263
-  y: 51.73967
-  address: Umspannwerk Marke, Am Umspannwerk, Raguhn-Jeßnitz, 06779, Deutschland
-  comment: Wrong assignment, because common name
-
-Melina:
-  x: 14.5814405
-  y: 45.2796322
-  address: Melina, 79a, Bakarac, Grad Kraljevica, Primorsko-goranska županija, 51261, Hrvatska
-  comment: Wrong assignment, Tieline – Bus in HR
-
-Moldava:
-  x: 21.04487
-  y: 48.60187
-  address: Moldava, Čečejovce, 044 71, Slovensko
-  comment: Wrong assignment, because common name
-
-Mostar:
-  x: 17.7715
-  y: 43.30261
-  address: Mostar, R424, Čule, 88000, Bosna I Hercegovina
-  comment: Wrong assignment, Tieline – Bus in BA
-
-Munteni:
-  x: 27.72543
-  y: 46.62352
-  address: Stație electrică, Strada Podul Înalt 1, Vaslui, 730217, România
-  comment: Wrong assignment, because common name
-
-NAREW:
-  x: 23.04664
-  y: 53.02791
-  address: Stacja elektroenergetyczna „Narew”, Białostocka, Iwanówka, 18-106, Polska
-  comment: Wrong assignment, because common name
-
-LESNIOW:
-  x: 15.29275
-  y: 51.98746
-  address: Stacja elektroenergetyczna "Leśniów" 220/110 kV, Leśniów Wielki, 66-016 , Polsko
-  comment: Wrong assignment, because common name
-
-Mühlhausen:
-  x: 9.21491
-  y: 48.84973
-  address: Heidenburgstraße, Stuttgart, 70378, Deutschland
-  comment: Wrong assignment, because common name
->>>>>>> b5e1447f
+Rimavska Sobota:
+  x: 20.04536283
+  y: 48.38207435
+
+Rohrsdorf:
+  x: 12.8132849	
+  y: 50.8574866
+
+Roman Nord:
+  x: 26.9262321		
+  y: 46.9607454
+
+Rosiori:
+  x: 23.2221316		
+  y: 47.7084204
+
+Ruethi:
+  x: 9.557225411		
+  y: 47.30330026
+
+S. Mitrovica:
+  x: 19.61304		
+  y: 45.01562
+
+S. Nova Ves:
+  x: 20.53388		
+  y: 48.96448
+
+Sanem:
+  x: 5.9850306	
+  y: 49.4959628
+
+SCHIFFLANGE:
+  x: 6.0118175	
+  y: 49.5062732
+
+SOTEL:
+  x: 5.947682388		
+  y: 49.50985368
+
+ST-MARD:
+  x: 5.5284511		
+  y: 49.5577562
+
+ST-Mard SNCB:
+  x: 5.5284511		
+  y: 49.5577562
+
+ST-VULBAS-OUEST:
+  x: 5.2596	
+  y: 45.7959
+
+Sajoivanka:
+  x: 20.5909
+  y: 48.2613
+
+Sala:
+  x: 17.92498
+  y: 48.18895
+
+Sandorfalva:
+  x: 20.12837
+  y: 46.30639
+
+Siersdorf:
+  x: 6.21604
+  y: 50.91247
+
+Slavetice: 
+  x: 16.1087102	
+  y: 49.1035997
+
+Sokolnice:
+  x: 49.11343
+  y: 16.69789
+
+Soverzene:
+  x: 46.20096
+  y: 12.30283
+
+Stendal West:
+  x: 52.56893
+  y: 11.72736
+
+Subotica:
+  x: 46.0394 
+  y: 19.7142
+
+Szombathely:
+  x: 47.23117
+  y: 16.67928
+
+T HAL-BYĆ:
+  x: 50.2039
+  y: 19.0844
+
+T JOA-LAG:
+  x: 50.6519
+  y: 19.2087
+
+TE Sisak:
+  x: 45.4537
+  y: 16.4143
+
+TRICASTIN-POSTE LE:
+  x: 44.3293
+  y: 4.7144
+
+Kühtai:
+  x: 11.01187
+  y: 47.21092
+  address: Kraftwerk Kühtai, Silz, 6183, Österreich
+  comment: TENNET line in DE, but actually in AT
+
+LEMESANY:
+  x: 21.26014
+  y: 48.85817
+  address: Elektrická stanica Lemešany, Jarková 13/6, Lipany, 082 71, Slovensko
+  comment: Tieline – Bus SKus SK
+
+LESQUIVE:
+  x: 1.27608
+  y: 43.8184
+  address: Poste électrique de Lesquive, Grisolles, 82170, France
+  comment: RTE line, Not really a town name
+
+LONNY:
+  x: 4.57778
+  y: 49.82142
+  address: Poste électrique de Lonny, Harcy, 08150, France
+  comment: Tieline – Bus in FR
+
+Leupolz:
+  x: 10.35887
+  y: 47.73892
+  address: Umspannanlage Leupolz, Lenzfrieder Straße 125, Kempten (Allgäu), 87437, Deutschland
+  comment: Tieline – Bus in DE
+
+Levice:
+  x: 18.60096
+  y: 48.22886
+  address: Levice, okres Levice, Nitriansky kraj, Západné Slovensko, Slovensko
+  comment: Tieline – Bus in SK
+
+Liskovec:
+  x: 18.31866
+  y: 49.71127
+  address: ČEPS 220/110 kV Electrical Substation Lískovec (LIS), Žabeň, 739 25 , Česko
+  comment: Tieline – Bus in CZ
+
+MAASBRACHT:
+  x: 5.91674
+  y: 51.14503
+  address: Maasbracht, Linnerweg 11, Maasbracht, 6051 KK, Nederland
+  comment: Tieline – Bus in NL
+
+MAMBELIN:
+  x: 6.665415
+  y: 47.368333
+  address: Poste électrique de Mambelin, Les Quares, Dambelin, 25150, France
+  comment: RTE line, Not really a town name
+
+MASTAING: 
+  x: 3.291276
+  y: 50.296262
+  address: Mastaing, Valenciennes, Nord, Hauts-de-France, France métropolitaine, 59172, France
+  comment: Tieline – Bus in FR
+
+MERSUR-SEINE:
+  x: 3.91361
+  y: 48.51667
+  address: Poste électrique de Méry-sur-Seine, Méry-sur-Seine, D7, Méry-sur-Seine, 10170, France
+  comment: Wrong name in the table, but correct in the original data MERY-SUR-SEINE
+
+MONTAGNLES-LANCHES:
+  x: 6.05569
+  y: 45.86396
+  address: Poste électrique de Montagny-Les Lanches, CR dit de la Fully, Montagny-Les Lanches,  74600, France
+  comment: Wrong name in the table, but correct in the original data MONTAGNY-LES-ANGLES
+
+MOULAINE:
+  x: 5.7926
+  y: 49.48253
+  address: Moulaine, Saint-Charles, Haucourt-Moulaine, Briey, Meurthe-et-Moselle, Grand Est, France métropolitaine, 54860, France
+  comment: Tieline – Bus in FR
+
+Maribor:
+  x: 15.69251
+  y: 46.52299
+  address: Maribor, 2000, Slovenija
+  comment: Tieline – Bus in SI
+
+Mikulowa:
+  x: 15.11432
+  y: 51.08908
+  address: Stacja elektroenergetyczna „Mikułowa”, Mikułowa, 59-975, Polsko
+  comment: Tieline – Bus in PL
+
+Mukachevo:
+  x: 22.6388
+  y: 48.42149
+  address: Мукачеве-400, Semynovych, 89626, Україна
+  comment: Tieline – bus in UA
+
+NEMO CONVERTOR STATION:
+  x: 3.207471
+  y: 51.267331
+  address: Nemo Link Converter Station, Pathoekeweg 302, Brugge, 8000, België
+  comment: Tieline – Bus in BE
+
+NOSOVICE:
+  x: 18.434385
+  y: 49.668046
+  address: Nošovice, okres Frýdek-Místek, Moravskoslezský kraj, Moravskoslezsko, 73951, Česko
+  comment: Tieline – Bus in CZ
+
+Nadab: 
+  x: 21.52235
+  y: 46.46594
+  address: Nagyvárad-távvezeték alállomás, Nădab, Chișineu-Criș, Arad, 315101, România
+  comment: Tieline – Bus in RO
+
+L. Mara:
+  x: 19.48721
+  y: 49.08728
+  address: Liptovská Mara, Vlachy-Sokolče, 032 13, Slovensko
+  comment: Wrong assignment, because common name
+
+MAERLANT:
+  x: 3.31772
+  y: 51.22805
+  address: Van Maerlant, Sijseelsesteenweg, Damme, 8340, België
+  comment: Wrong assignment, because wrong name
+
+MENUEL:
+  x: -1.57765
+  y: 49.47623
+  address: Poste électrique de Menuel, L’Étang-Bertrand, 50260, France
+  comment: Just slightly off
+
+MILOSNA:
+  x: 21.28896
+  y: 52.22869
+  address: Stacja elektroenergetyczna "Miłosna", Sulejowek, 05-070 , Polonska
+  comment: Wrong assignment, because common name
+
+MOSZCZENICA:
+  x: 18.5654
+  y: 49.94059
+  address: Stacja elektroenergetyczna „Moszczenica”, Towarowa, 44-330 Jastrzębie-Zdrój, Polònia
+  comment: Wrong assignment, because common name
+
+Mayrhofen:
+  x: 11.8638664
+  y: 47.1672188
+  address: Schaltanlage Mayrhofen, Stumpfau, 6290 Mayrhofen, 6290, Tirol, Österreich
+  comment: Just slightly off
+
+Meeden:
+  x: 6.94509
+  y: 53.1259
+  address: Meeden, Wethouder L. Veemanweg 11, Meeden, 9651CN, Nederland
+  comment: Wrong assignment, because common name, Tieline – Bus in NL
+
+Meiningen:
+  x: 9.59153
+  y: 47.31735
+  address: Umspannwerk Meiningen, Lutta 6812, Meiningen, 6812, Österreich
+  comment: Just slightly off
+
+Meiningen:
+  x: 9.59153
+  y: 47.31735
+  address: Umspannwerk Meiningen, Lutta 6812, Meiningen, 6812, Österreich
+  comment: Wrong assignment, Tieline – Bus in AT
+
+Meissen: 
+  x: 8.96046
+  y: 52.27965
+  address: Umspannwerk Meißen, Grille, Minden, 32423, Deutchland
+  comment: Wrong assignment, because common name
+
+Krümmel:
+  x: 10.4523
+  y: 53.4164
+  address: Umspannwerk Krümmel, Langer Hals, 21502, Geesthacht, Deutschland
+  comment: Wrong assignment, because common name
+
+Kühmoos:
+  x: 7.9575
+  y: 47.5946
+  address: Lastverteilung/Schaltanlage Kühmoos, Kühmoos 1, Rickenbach, 79736, Deutschland
+  comment: Wrong assignment, because common name
+
+LAUNAY:
+  x: -1.2481
+  y: 48.56084
+  address: Poste électrique de Launay,Saint-Laurent-de-Terregatte, 50240, France
+  comment: Wrong assignment, because common name
+
+LE VAL:
+  x: 5.49527
+  y: 50.60467
+  address: Val, 4100 Seraing, België
+  comment: Wrong assignment, because not named
+
+LEVI:
+  x: 18.60343
+  y: 48.23313
+  address: Koháryho 2756/101, 934 01 Levice, Slovensko
+  comment: Wrong assignment, because common name
+
+LISKOWIEC:
+  x: 18.31949
+  y: 49.70284
+  address: ČEPS 220/110 kV Electrical Substation Lískovec (LIS), Žabeň, 739 25 , Česko
+  comment: Wrong assignment, Tieline – Bus in CZ
+
+LOMZA SYSTEMOWA:
+  x: 22.0521838178
+  y: 53.18243065
+  address: Stacja elektrenergetyczna 400kV "Łomża", Łomżyńska 71, Wygoda, 18-400, Polen
+  comment: Just slightly wrong
+
+LUBLIN:
+  x: 22.61731
+  y: 51.29567
+  address: SE 400/110kV Lublin Systemowa, Boduszyn, 21-003, Polska
+  comment: Just slightly wrong
+
+Lacu Sarat:
+  x: 27.88615
+  y: 45.21569
+  address: Lacu Sărat, 817026, România
+  comment: Wrong assignment, because common name
+
+Lelystad:
+  x: 5.55002
+  y: 52.57496
+  address: Lelystad, Ijsselmeerdijk 101, RC Lelystad, 8221, Nederland
+  comment: Just slightly wrong
+
+Lüdershagen:
+  x: 13.07765
+  y: 54.28592
+  address: Lüdershagen, Voigdehäger Weg, Stralsund, 18437, Deutschland
+  comment: Just slightly wrong
+
+MANDARINS:
+  x: 1.77935
+  y: 50.90052
+  address: Poste électrique des Mandarins, 9 Résidence les Mandarins, Bonningues-lès-Calais, 62340, France
+  comment: Wrong assignment, because common name
+
+MARCOURT:
+  x: 5.5509
+  y: 50.20951
+  address: Marcourt, Rue de la Résistance, Rendeux, 6987, België / Belgique / Belgien
+  comment: Just slightly wrong
+
+MARMAGNE:
+  x: 2.26341
+  y: 47.09637
+  address: Poste électrique de Marmagne, Saint Aubin, Marmagne,  18500, France
+  comment: Wrong assignment, because common name
+
+MARQUIS LE:
+  x: -0.55229
+  y: 45.00696
+  address: Poste électrique du Marquis, Chapelle d’Ambès,Ambès, 33810, France
+  comment: Wrong assignment, because common name
+
+MAZURES:
+  x: 4.63683
+  y: 49.9061
+  address: Poste électrique des Mazures, Le Huet Haut, Les Mazures,  08500, France
+  comment: Wrong assignment, because common name
+
+MERCATOR:
+  x: 4.24944
+  y: 51.15259
+  address: Mercator, Heirstraat, Kruibeke, 9150, België
+  comment: Wrong assignment, because common name
+
+MEZEROLLES:
+  x: 1.73922
+  y: 48.93283
+  address: Rue du Bois de la Planté, Guerville, 78930, France	
+  comment: Wrong assignment, because common name
+
+MOKRE:
+  x: 23.14877
+  y: 50.69717
+  address: Stacja elektroenergetyczna „Mokre”, Kolonia Druga, Zamość, 22-400, Polska
+  comment: Wrong assignment, because common name
+
+MOLIERE:
+  x: -0.30162
+  y: 47.87326
+  address: Poste électrique de Moliere, Juigné-sur-Sarthe, 72300, France
+  comment: Wrong assignment, because common name
+
+MONCEAU:
+  x: 4.36238
+  y: 50.39346
+  address: Monceau, Rue Massart, Monceau-sur-Sambre, 6031, België
+  comment: Wrong assignment, because common name
+
+MONT-SAINT-MARTIN:
+  x: 5.75702
+  y: 49.53897
+  address: Poste électrique du Mont Saint-Martin, Chemin des chênes, Mont-Saint-Martin, 54350, France
+  comment: Wrong assignment, Tieline – Bus in FR
+
+MORY:
+  x: 20.86899
+  y: 52.21578
+  address: Stacja elektroenergetyczna "Mory", Połczyńska 125, Warszawa,  01-303, Polska
+  comment: Wrong assignment, because common name
+
+MORZYCZYN:
+  x: 14.89474
+  y: 53.35361
+  address: Stacja elektroenergetyczna "Morzyczyn", Energetyków, Morzyczyn, 73-108, Polska
+  comment: Wrong assignment, because common name
+
+MOSCISKA:
+  x: 20.86903
+  y: 52.28808
+  address: Stacja elektroenergetyczna "Mościska", Energetyczna, Mościska, 05-080, Polsla
+  comment: Wrong assignment, because common name
+
+MT-SAINT-MARTIN:
+  x: 5.75702
+  y: 49.53897
+  address: Poste électrique du Mont Saint-Martin, Chemin des chênes, Mont-Saint-Martin, 54350, France
+  comment: Wrong assignment, because common name
+
+MUHLBACH:
+  x: 7.55589
+  y: 47.90518
+  address: Poste électrique de Muhlbach, Av. Koechlin, Fessenheim, 68740, France
+  comment: Just slightly wrong
+
+Malchow:
+  x: 13.50248
+  y: 52.58892
+  address: Umspannwerk Malchow, Malchower Chaussee 20, Berlin, 13051, Deutschland
+  comment: Wrong assignment, because common name
+
+Marbach:
+  x: 9.23716
+  y: 48.92475
+  address: Umspannwerk Marbach, Reinhold-Würth-Straße, Marbach am Neckar, 71672, Deutschland
+  comment: Wrong assignment, because common name
+
+Marienberg:
+  x: 12.13093
+  y: 47.91194
+  address: Marienberg, Mühlstätt, Schechen, 83135, Deutschland
+  comment: Wrong assignment, because common name
+
+Mariselu:
+  x: 23.18414
+  y: 46.70103
+  address: Mărișelu, Mărişel Roşeşti, 407390, România
+  comment: Wrong assignment, because common name
+
+Marke:
+  x: 12.26263
+  y: 51.73967
+  address: Umspannwerk Marke, Am Umspannwerk, Raguhn-Jeßnitz, 06779, Deutschland
+  comment: Wrong assignment, because common name
+
+Melina:
+  x: 14.5814405
+  y: 45.2796322
+  address: Melina, 79a, Bakarac, Grad Kraljevica, Primorsko-goranska županija, 51261, Hrvatska
+  comment: Wrong assignment, Tieline – Bus in HR
+
+Moldava:
+  x: 21.04487
+  y: 48.60187
+  address: Moldava, Čečejovce, 044 71, Slovensko
+  comment: Wrong assignment, because common name
+
+Mostar:
+  x: 17.7715
+  y: 43.30261
+  address: Mostar, R424, Čule, 88000, Bosna I Hercegovina
+  comment: Wrong assignment, Tieline – Bus in BA
+
+Munteni:
+  x: 27.72543
+  y: 46.62352
+  address: Stație electrică, Strada Podul Înalt 1, Vaslui, 730217, România
+  comment: Wrong assignment, because common name
+
+NAREW:
+  x: 23.04664
+  y: 53.02791
+  address: Stacja elektroenergetyczna „Narew”, Białostocka, Iwanówka, 18-106, Polska
+  comment: Wrong assignment, because common name
+
+LESNIOW:
+  x: 15.29275
+  y: 51.98746
+  address: Stacja elektroenergetyczna "Leśniów" 220/110 kV, Leśniów Wielki, 66-016 , Polsko
+  comment: Wrong assignment, because common name
+
+Mühlhausen:
+  x: 9.21491
+  y: 48.84973
+  address: Heidenburgstraße, Stuttgart, 70378, Deutschland
+  comment: Wrong assignment, because common name