<<<<<<< HEAD
Cierny Vah:
  x: 19.806650
  y: 49.017433
  comment: Electrical substation

Cluj Est:
  x: 23.671284
  y: 46.778832
  comment: Near the train station Cluj-Napoca Est
  
Cluj Floresti:
  x: 23.459961
  y: 46.739890
  comment: Electrical substation near to Floresti
 
Conneforde:
  x: 8.053005
  y: 53.332525
  comment: Electrical substation north of Conneforde
  
Conneforde O:
  x: 8.053005
  y: 53.332525
  comment: Electrical substation north of Conneforde

DOBROTWOR:
  x: 24.387077
  y: 50.205545
  comment: Dobrotvir a city in Ukraine (in polish Dobrotwor)

Daürsberg:
  x: 7.863213
  y: 50.767377
  comment: Dauersberg transformer station  (Spelling error)

Detk:
  x: 20.107589
  y: 47.773761
  comment: Electrical substation near to power station Mátra
  
Diele:
  x: 7.311716
  y: 53.126130
  comment: Electrical substation near to Diele DE

Divaca:
  x: 13.968825
  y: 45.691287
  comment: Electrical substation near to Divaca Slovenia
  
Djerdap:
  x: 22.53651
  y: 44.673441
  comment: Electrical substation near to Iron Gate I Hydroelectric Power Station
  
Dobrudja:
  x: 27.200118
  y: 44.110039
  comment: Electrical substation near to Dobrudja Bulgaria
  
Dobrzen:
  x: 17.874304
  y: 50.745841
  comment: Electrical substation near to Opole Power Plant
  
Dörpen W:
  x: 7.256018
  y: 52.981963
  comment: Electrical substation for offshore wind (Konverter Station Dörpen West)
  
Dreibein Mellach:
  x: 15.484837
  y: 46.908909
  comment: Electrical substation near to Power Station Mellach
  
Dresden Süd:
  x: 13.841615
  y: 50.990035
  comment: Electrical substation near to train station Dresden-Zschachwitz
  
Durnrohr:
  x: 15.884607
  y: 48.328263
  comment: Electrical substation near to Dürnrohr AT
  
EEKLO NOORD:
  x: 6.862864
  y: 51.207298
  comment: Electrical substation near to Krekelmuit
  
Eemshaven:
  x: 6.862864
  y: 53.435661
  comment: Electrical substation (Cobra Cable, DC to NO, Emshaven 220 kV and 380 kV)
  
Eemshaven Oost:
  x: 6.862864
  y: 53.435661
  comment: Electrical substation (Cobra Cable, DC to NO, Emshaven 220 kV and 380 kV)
  
Eemshaven Oude Schip:
  x: 6.862864
  y: 53.435661
  comment: Electrical substation (Cobra Cable, DC to NO, Emshaven 220 kV and 380 kV)
  
Eemshaven het Hogeland:
  x: 6.862864
  y: 53.435661
  comment: Electrical substation (Cobra Cable, DC to NO, Emshaven 220 kV and 380 kV)
  
Emden Borssum:
  x: 7.224262
  y: 53.349967
  comment: Electrical substation Emden
  
Emden O:
  x: 7.207252
  y: 53.341283
  comment: Electrical substation near to Power Station Emden
  
Ernestinovo:
  x: 18.663405
  y: 45.473047
  comment: Electrical substation connecting Croatia, Hungary, Serbia, Bosnia
  
Ertsmyra:
  x: 6.754013
  y: 58.669139
  comment: Electrical substation in Norway connecting Germany with Norway (NordLink DC Cable)
  
Etzenricht:
  x: 12.114281
  y: 49.631450
  comment: Electrical substation in Germany connecting Germany with Czechia
  
Frankfurt N:
  x: 8.664841
  y: 50.160869
  comment: Electrical substations in Frankfurt not exactly determinable 

Frankfurt SW:
  x: 8.664841
  y: 50.160869
  comment: Electrical substations in Frankfurt not exactly determinable 
  
GALOREAUX LES:
  x: -0.855275
  y: 47.309829
  comment: Electrical substations near to Coved Bourgneuf
  
GDANSK PRZYJAZN:
  x: 18.385561
  y: 54.306544
  comment: Electrical substations
  
GDANSK-BLONI:
  x: 18.708908
  y: 54.338139
  comment: Electrical substations
 
GKMB:
  x: 8.500120
  y: 49.444399
  comment: Electrical substations near to power station Grosskraftwerk Mannheim
 
GKN2:
  x: 9.177660
  y: 49.037787
  comment: Electrical substations near to nuclear power station Neckarwestheim
  
GREPILLES:
  x: 4.116943
  y: 46.083324
  comment: Electrical substations near to Les Grepilles
  
Galceag:
  x: 23.595041
  y: 45.671580
  comment: Electrical substations near to Galceag (Oasa) Hydroelectric Power Station
=======
Rimavska Sobota:
  x: 20.04536283
  y: 48.38207435

Rohrsdorf:
  x: 12.8132849	
  y: 50.8574866

Roman Nord:
  x: 26.9262321		
  y: 46.9607454

Rosiori:
  x: 23.2221316		
  y: 47.7084204

Ruethi:
  x: 9.557225411		
  y: 47.30330026

S. Mitrovica:
  x: 19.61304		
  y: 45.01562

S. Nova Ves:
  x: 20.53388		
  y: 48.96448

Sanem:
  x: 5.9850306	
  y: 49.4959628

SCHIFFLANGE:
  x: 6.0118175	
  y: 49.5062732

SOTEL:
  x: 5.947682388		
  y: 49.50985368

ST-MARD:
  x: 5.5284511		
  y: 49.5577562

ST-Mard SNCB:
  x: 5.5284511		
  y: 49.5577562

ST-VULBAS-OUEST:
  x: 5.2596	
  y: 45.7959

Sajoivanka:
  x: 20.5909
  y: 48.2613

Sala:
  x: 17.92498
  y: 48.18895

Sandorfalva:
  x: 20.12837
  y: 46.30639

Siersdorf:
  x: 6.21604
  y: 50.91247

Slavetice: 
  x: 16.1087102	
  y: 49.1035997

Sokolnice:
  x: 49.11343
  y: 16.69789

Soverzene:
  x: 46.20096
  y: 12.30283

Stendal West:
  x: 52.56893
  y: 11.72736

Subotica:
  x: 46.0394 
  y: 19.7142

Szombathely:
  x: 47.23117
  y: 16.67928

T HAL-BYĆ:
  x: 50.2039
  y: 19.0844

T JOA-LAG:
  x: 50.6519
  y: 19.2087

TE Sisak:
  x: 45.4537
  y: 16.4143

TRICASTIN-POSTE LE:
  x: 44.3293
  y: 4.7144

Kühtai:
  x: 11.01187
  y: 47.21092
  address: Kraftwerk Kühtai, Silz, 6183, Österreich
  comment: TENNET line in DE, but actually in AT

LEMESANY:
  x: 21.26014
  y: 48.85817
  address: Elektrická stanica Lemešany, Jarková 13/6, Lipany, 082 71, Slovensko
  comment: Tieline – Bus SKus SK

LESQUIVE:
  x: 1.27608
  y: 43.8184
  address: Poste électrique de Lesquive, Grisolles, 82170, France
  comment: RTE line, Not really a town name

LONNY:
  x: 4.57778
  y: 49.82142
  address: Poste électrique de Lonny, Harcy, 08150, France
  comment: Tieline – Bus in FR

Leupolz:
  x: 10.35887
  y: 47.73892
  address: Umspannanlage Leupolz, Lenzfrieder Straße 125, Kempten (Allgäu), 87437, Deutschland
  comment: Tieline – Bus in DE

Levice:
  x: 18.60096
  y: 48.22886
  address: Levice, okres Levice, Nitriansky kraj, Západné Slovensko, Slovensko
  comment: Tieline – Bus in SK

Liskovec:
  x: 18.31866
  y: 49.71127
  address: ČEPS 220/110 kV Electrical Substation Lískovec (LIS), Žabeň, 739 25 , Česko
  comment: Tieline – Bus in CZ

MAASBRACHT:
  x: 5.91674
  y: 51.14503
  address: Maasbracht, Linnerweg 11, Maasbracht, 6051 KK, Nederland
  comment: Tieline – Bus in NL

MAMBELIN:
  x: 6.665415
  y: 47.368333
  address: Poste électrique de Mambelin, Les Quares, Dambelin, 25150, France
  comment: RTE line, Not really a town name

MASTAING: 
  x: 3.291276
  y: 50.296262
  address: Mastaing, Valenciennes, Nord, Hauts-de-France, France métropolitaine, 59172, France
  comment: Tieline – Bus in FR

MERSUR-SEINE:
  x: 3.91361
  y: 48.51667
  address: Poste électrique de Méry-sur-Seine, Méry-sur-Seine, D7, Méry-sur-Seine, 10170, France
  comment: Wrong name in the table, but correct in the original data MERY-SUR-SEINE

MONTAGNLES-LANCHES:
  x: 6.05569
  y: 45.86396
  address: Poste électrique de Montagny-Les Lanches, CR dit de la Fully, Montagny-Les Lanches,  74600, France
  comment: Wrong name in the table, but correct in the original data MONTAGNY-LES-ANGLES

MOULAINE:
  x: 5.7926
  y: 49.48253
  address: Moulaine, Saint-Charles, Haucourt-Moulaine, Briey, Meurthe-et-Moselle, Grand Est, France métropolitaine, 54860, France
  comment: Tieline – Bus in FR

Maribor:
  x: 15.69251
  y: 46.52299
  address: Maribor, 2000, Slovenija
  comment: Tieline – Bus in SI

Mikulowa:
  x: 15.11432
  y: 51.08908
  address: Stacja elektroenergetyczna „Mikułowa”, Mikułowa, 59-975, Polsko
  comment: Tieline – Bus in PL

Mukachevo:
  x: 22.6388
  y: 48.42149
  address: Мукачеве-400, Semynovych, 89626, Україна
  comment: Tieline – bus in UA

NEMO CONVERTOR STATION:
  x: 3.207471
  y: 51.267331
  address: Nemo Link Converter Station, Pathoekeweg 302, Brugge, 8000, België
  comment: Tieline – Bus in BE

NOSOVICE:
  x: 18.434385
  y: 49.668046
  address: Nošovice, okres Frýdek-Místek, Moravskoslezský kraj, Moravskoslezsko, 73951, Česko
  comment: Tieline – Bus in CZ

Nadab: 
  x: 21.52235
  y: 46.46594
  address: Nagyvárad-távvezeték alállomás, Nădab, Chișineu-Criș, Arad, 315101, România
  comment: Tieline – Bus in RO

L. Mara:
  x: 19.48721
  y: 49.08728
  address: Liptovská Mara, Vlachy-Sokolče, 032 13, Slovensko
  comment: Wrong assignment, because common name

MAERLANT:
  x: 3.31772
  y: 51.22805
  address: Van Maerlant, Sijseelsesteenweg, Damme, 8340, België
  comment: Wrong assignment, because wrong name

MENUEL:
  x: -1.57765
  y: 49.47623
  address: Poste électrique de Menuel, L’Étang-Bertrand, 50260, France
  comment: Just slightly off

MILOSNA:
  x: 21.28896
  y: 52.22869
  address: Stacja elektroenergetyczna "Miłosna", Sulejowek, 05-070 , Polonska
  comment: Wrong assignment, because common name

MOSZCZENICA:
  x: 18.5654
  y: 49.94059
  address: Stacja elektroenergetyczna „Moszczenica”, Towarowa, 44-330 Jastrzębie-Zdrój, Polònia
  comment: Wrong assignment, because common name

Mayrhofen:
  x: 11.8638664
  y: 47.1672188
  address: Schaltanlage Mayrhofen, Stumpfau, 6290 Mayrhofen, 6290, Tirol, Österreich
  comment: Just slightly off

Meeden:
  x: 6.94509
  y: 53.1259
  address: Meeden, Wethouder L. Veemanweg 11, Meeden, 9651CN, Nederland
  comment: Wrong assignment, because common name, Tieline – Bus in NL

Meiningen:
  x: 9.59153
  y: 47.31735
  address: Umspannwerk Meiningen, Lutta 6812, Meiningen, 6812, Österreich
  comment: Just slightly off

Meiningen:
  x: 9.59153
  y: 47.31735
  address: Umspannwerk Meiningen, Lutta 6812, Meiningen, 6812, Österreich
  comment: Wrong assignment, Tieline – Bus in AT

Meissen: 
  x: 8.96046
  y: 52.27965
  address: Umspannwerk Meißen, Grille, Minden, 32423, Deutchland
  comment: Wrong assignment, because common name

Krümmel:
  x: 10.4523
  y: 53.4164
  address: Umspannwerk Krümmel, Langer Hals, 21502, Geesthacht, Deutschland
  comment: Wrong assignment, because common name

Kühmoos:
  x: 7.9575
  y: 47.5946
  address: Lastverteilung/Schaltanlage Kühmoos, Kühmoos 1, Rickenbach, 79736, Deutschland
  comment: Wrong assignment, because common name

LAUNAY:
  x: -1.2481
  y: 48.56084
  address: Poste électrique de Launay,Saint-Laurent-de-Terregatte, 50240, France
  comment: Wrong assignment, because common name

LE VAL:
  x: 5.49527
  y: 50.60467
  address: Val, 4100 Seraing, België
  comment: Wrong assignment, because not named

LEVI:
  x: 18.60343
  y: 48.23313
  address: Koháryho 2756/101, 934 01 Levice, Slovensko
  comment: Wrong assignment, because common name

LISKOWIEC:
  x: 18.31949
  y: 49.70284
  address: ČEPS 220/110 kV Electrical Substation Lískovec (LIS), Žabeň, 739 25 , Česko
  comment: Wrong assignment, Tieline – Bus in CZ

LOMZA SYSTEMOWA:
  x: 22.0521838178
  y: 53.18243065
  address: Stacja elektrenergetyczna 400kV "Łomża", Łomżyńska 71, Wygoda, 18-400, Polen
  comment: Just slightly wrong

LUBLIN:
  x: 22.61731
  y: 51.29567
  address: SE 400/110kV Lublin Systemowa, Boduszyn, 21-003, Polska
  comment: Just slightly wrong

Lacu Sarat:
  x: 27.88615
  y: 45.21569
  address: Lacu Sărat, 817026, România
  comment: Wrong assignment, because common name

Lelystad:
  x: 5.55002
  y: 52.57496
  address: Lelystad, Ijsselmeerdijk 101, RC Lelystad, 8221, Nederland
  comment: Just slightly wrong

Lüdershagen:
  x: 13.07765
  y: 54.28592
  address: Lüdershagen, Voigdehäger Weg, Stralsund, 18437, Deutschland
  comment: Just slightly wrong

MANDARINS:
  x: 1.77935
  y: 50.90052
  address: Poste électrique des Mandarins, 9 Résidence les Mandarins, Bonningues-lès-Calais, 62340, France
  comment: Wrong assignment, because common name

MARCOURT:
  x: 5.5509
  y: 50.20951
  address: Marcourt, Rue de la Résistance, Rendeux, 6987, België / Belgique / Belgien
  comment: Just slightly wrong

MARMAGNE:
  x: 2.26341
  y: 47.09637
  address: Poste électrique de Marmagne, Saint Aubin, Marmagne,  18500, France
  comment: Wrong assignment, because common name

MARQUIS LE:
  x: -0.55229
  y: 45.00696
  address: Poste électrique du Marquis, Chapelle d’Ambès,Ambès, 33810, France
  comment: Wrong assignment, because common name

MAZURES:
  x: 4.63683
  y: 49.9061
  address: Poste électrique des Mazures, Le Huet Haut, Les Mazures,  08500, France
  comment: Wrong assignment, because common name

MERCATOR:
  x: 4.24944
  y: 51.15259
  address: Mercator, Heirstraat, Kruibeke, 9150, België
  comment: Wrong assignment, because common name

MEZEROLLES:
  x: 1.73922
  y: 48.93283
  address: Rue du Bois de la Planté, Guerville, 78930, France	
  comment: Wrong assignment, because common name

MOKRE:
  x: 23.14877
  y: 50.69717
  address: Stacja elektroenergetyczna „Mokre”, Kolonia Druga, Zamość, 22-400, Polska
  comment: Wrong assignment, because common name

MOLIERE:
  x: -0.30162
  y: 47.87326
  address: Poste électrique de Moliere, Juigné-sur-Sarthe, 72300, France
  comment: Wrong assignment, because common name

MONCEAU:
  x: 4.36238
  y: 50.39346
  address: Monceau, Rue Massart, Monceau-sur-Sambre, 6031, België
  comment: Wrong assignment, because common name

MONT-SAINT-MARTIN:
  x: 5.75702
  y: 49.53897
  address: Poste électrique du Mont Saint-Martin, Chemin des chênes, Mont-Saint-Martin, 54350, France
  comment: Wrong assignment, Tieline – Bus in FR

MORY:
  x: 20.86899
  y: 52.21578
  address: Stacja elektroenergetyczna "Mory", Połczyńska 125, Warszawa,  01-303, Polska
  comment: Wrong assignment, because common name

MORZYCZYN:
  x: 14.89474
  y: 53.35361
  address: Stacja elektroenergetyczna "Morzyczyn", Energetyków, Morzyczyn, 73-108, Polska
  comment: Wrong assignment, because common name

MOSCISKA:
  x: 20.86903
  y: 52.28808
  address: Stacja elektroenergetyczna "Mościska", Energetyczna, Mościska, 05-080, Polsla
  comment: Wrong assignment, because common name

MT-SAINT-MARTIN:
  x: 5.75702
  y: 49.53897
  address: Poste électrique du Mont Saint-Martin, Chemin des chênes, Mont-Saint-Martin, 54350, France
  comment: Wrong assignment, because common name

MUHLBACH:
  x: 7.55589
  y: 47.90518
  address: Poste électrique de Muhlbach, Av. Koechlin, Fessenheim, 68740, France
  comment: Just slightly wrong

Malchow:
  x: 13.50248
  y: 52.58892
  address: Umspannwerk Malchow, Malchower Chaussee 20, Berlin, 13051, Deutschland
  comment: Wrong assignment, because common name

Marbach:
  x: 9.23716
  y: 48.92475
  address: Umspannwerk Marbach, Reinhold-Würth-Straße, Marbach am Neckar, 71672, Deutschland
  comment: Wrong assignment, because common name

Marienberg:
  x: 12.13093
  y: 47.91194
  address: Marienberg, Mühlstätt, Schechen, 83135, Deutschland
  comment: Wrong assignment, because common name

Mariselu:
  x: 23.18414
  y: 46.70103
  address: Mărișelu, Mărişel Roşeşti, 407390, România
  comment: Wrong assignment, because common name

Marke:
  x: 12.26263
  y: 51.73967
  address: Umspannwerk Marke, Am Umspannwerk, Raguhn-Jeßnitz, 06779, Deutschland
  comment: Wrong assignment, because common name

Melina:
  x: 14.5814405
  y: 45.2796322
  address: Melina, 79a, Bakarac, Grad Kraljevica, Primorsko-goranska županija, 51261, Hrvatska
  comment: Wrong assignment, Tieline – Bus in HR

Moldava:
  x: 21.04487
  y: 48.60187
  address: Moldava, Čečejovce, 044 71, Slovensko
  comment: Wrong assignment, because common name

Mostar:
  x: 17.7715
  y: 43.30261
  address: Mostar, R424, Čule, 88000, Bosna I Hercegovina
  comment: Wrong assignment, Tieline – Bus in BA

Munteni:
  x: 27.72543
  y: 46.62352
  address: Stație electrică, Strada Podul Înalt 1, Vaslui, 730217, România
  comment: Wrong assignment, because common name

NAREW:
  x: 23.04664
  y: 53.02791
  address: Stacja elektroenergetyczna „Narew”, Białostocka, Iwanówka, 18-106, Polska
  comment: Wrong assignment, because common name

LESNIOW:
  x: 15.29275
  y: 51.98746
  address: Stacja elektroenergetyczna "Leśniów" 220/110 kV, Leśniów Wielki, 66-016 , Polsko
  comment: Wrong assignment, because common name

Mühlhausen:
  x: 9.21491
  y: 48.84973
  address: Heidenburgstraße, Stuttgart, 70378, Deutschland
  comment: Wrong assignment, because common name
>>>>>>> b6805e20
<|MERGE_RESOLUTION|>--- conflicted
+++ resolved
@@ -1,4 +1,3 @@
-<<<<<<< HEAD
 Cierny Vah:
   x: 19.806650
   y: 49.017433
@@ -178,7 +177,7 @@
   x: 23.595041
   y: 45.671580
   comment: Electrical substations near to Galceag (Oasa) Hydroelectric Power Station
-=======
+
 Rimavska Sobota:
   x: 20.04536283
   y: 48.38207435
@@ -693,5 +692,4 @@
   x: 9.21491
   y: 48.84973
   address: Heidenburgstraße, Stuttgart, 70378, Deutschland
-  comment: Wrong assignment, because common name
->>>>>>> b6805e20
+  comment: Wrong assignment, because common name